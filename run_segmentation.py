# run_segmentation.py --- Run segmentation on a tiff movie
#
# Filename: run_segmentation.py
# Author: Zach Maas
# Created: Tue Nov 14 10:23:24 2023 (-0700)
#
#

# Commentary:
#
#
# This file contains code to run cellpose segmentation on a tiff
<<<<<<< HEAD
# movie, using our custom finetuned model that's adapted to
=======
# movie, using our custom fine-tuned model that's adapted to
>>>>>>> 289bddec
# Synechococcus sp. PCC 7002. This script is adapted to take in
# a movie, convert the z-stack to single images as required by
# cellpose, and then run segmentation. Output will then be coerced
# from the cellpose output format (1 channel per cell) to a single
# channel greyscale image, and saved as a file named ".seg".
#
#
# This program is free software: you can redistribute it and/or modify
# it under the terms of the GNU General Public License as published by
# the Free Software Foundation, either version 3 of the License, or (at
# your option) any later version.
#
# This program is distributed in the hope that it will be useful, but
# WITHOUT ANY WARRANTY; without even the implied warranty of
# MERCHANTABILITY or FITNESS FOR A PARTICULAR PURPOSE.  See the GNU
# General Public License for more details.
#
# You should have received a copy of the GNU General Public License
# along with GNU Emacs.  If not, see <https://www.gnu.org/licenses/>.
#
#

# Code:

from nd2reader import ND2Reader  # ND2 file reading
import tifffile  # Tiff file writing
import argparse  # Command line arguments
from cellpose import models  # Cellpose
from cellpose import denoise  # Denoising
from tqdm import tqdm  # Progress bar
import numpy as np
import torch
import os

# Parse command line arguments
parser = argparse.ArgumentParser(description="Run segmentation on a movie")
# Standard flags
parser.add_argument(
    "--input_file",
    metavar="input_file",
    type=str,
    nargs=1,
    required=True,
    help="The input file to run segmentation on",
)
parser.add_argument(
    "--output_file",
    metavar="output_file",
    type=str,
    nargs=1,
    required=True,
    help="The output file to save the segmentation to",
)
parser.add_argument(
    "--model",
    metavar="model",
    type=str,
    nargs=1,
    required=True,
    help="The model to use for segmentation",
)
parser.add_argument("--gpu", action=argparse.BooleanOptionalAction)
parser.add_argument(
    "--start_frame",
    metavar="start_frame",
    type=int,
    nargs="?",
    help="The frame to start segmentation on",
)
parser.add_argument(
    "--end_frame",
    metavar="end_frame",
    type=int,
    nargs="?",
    help="The frame to end segmentation on",
)
# Experimental flags
parser.add_argument(
    "--denoise",
    action=argparse.BooleanOptionalAction,
    help="Run denoising before segmentation",
)
parser.add_argument(
    "--niter",
    metavar="niter",
    type=int,
    nargs="?",
    help="The number of iterations to run segmentation per-frame",
)
parser.add_argument(
    "--flow_threshold",
    metavar="flow_threshold",
    type=float,
    nargs="?",
    help="The flow threshold to use for segmentation",
)
parser.add_argument(
    "--debug",
    action=argparse.BooleanOptionalAction,
    help="Run in debug mode, which will save additional output files",
)

# Check for required arguments
if len(parser.parse_args().input_file) == 0:
    print("No input file provided")
    exit(1)
if len(parser.parse_args().output_file) == 0:
    print("No output file provided")
    exit(1)
if len(parser.parse_args().model) == 0:
    print("No model provided")
    exit(1)
# Parse the arguments
args = parser.parse_args()
input_file = args.input_file[0]  # Check array indexing? Should just be a string
output_file = args.output_file[0]
model_name = args.model[0]
gpu = args.gpu
denoise_p = args.denoise  # denoise is a package, so denote as a prefix _p
niter = args.niter
flow_threshold = args.flow_threshold
debug = args.debug

# Check for frame bounds
try:
    start_frame = args.start_frame
    end_frame = args.end_frame
except TypeError:
    print("No frame bounds provided, segmenting full movie")
    start_frame = 0
    end_frame = -1
if start_frame is None:
    start_frame = 0
if end_frame is None:
    end_frame = -1

# Check for CUDA
print("Checking for CUDA")
if torch.cuda.is_available():
    print("CUDA is available (GPU)")
    device = torch.device("cuda")
elif torch.backends.mps.is_available():
    print("MPS is available (M1 Mac)")
    device = torch.device("mps")
else:
    print("CUDA is not available (CPU)")
    device = torch.device("cpu")

# Check for experimental flags
if denoise_p:
    print("Denoising enabled")
if niter:
    niter = int(niter)
    print(f"Using {niter} iterations")
else:
    niter = None
if flow_threshold:
    flow_threshold = float(flow_threshold)
    print(f"Using flow threshold {flow_threshold}")
else:
    flow_threshold = 0.75
if debug:
    print("Debug mode enabled")

# Check filename to determine TIFF or ND2
if input_file.endswith(".nd2"):
    file_type = "nd2"
elif input_file.endswith(".tif") or input_file.endswith(".tiff"):
    file_type = "tif"

# Print out the arguments
print(f"Input file: {input_file}")
print(f"File type: {file_type}")
print(f"Output file: {output_file}")
print(f"Model: {model_name}")
print(f"GPU: {gpu}")
print(f"Using device: {device}")
print(f"Start frame: {start_frame}")
print(f"End frame: {end_frame}")

if os.path.exists(model_name):
    # Check if model has 2 channels in string name
    if "2ch" in model_name:
        print(f"Using 2 channel model {model_name}")
        chan = [1, 2]
    else:
        print(f"Using 1 channel model {model_name}")
        chan = [1, 0]

    # Load the model
    print(f"Loading model {model_name}")
    model = models.CellposeModel(
        # MPS is M1 Mac Support
        gpu=gpu,
        pretrained_model=model_name,
        device=device,
    )
else:
    print(f"Using base model {model_name}")
    model = models.CellposeModel(
        # MPS is M1 Mac Support
        gpu=gpu,
        model_type=model_name,
        device=device,
    )
    chan = [0, 0]

# Load the size estimation model
print("Loading size estimation model")
model_type = "cyto2"
pretrained_size = models.size_model_path(model_type)
size_model = models.SizeModel(
    device=device, pretrained_size=pretrained_size, cp_model=model
)
size_model.model_type = model_type
# Load new cellpose 3 denoising model
if denoise_p:
    print("Loading denoising model")
    denoise_model = denoise.DenoiseModel(
        device=device, model_type="denoise_cyto3"
    )

<<<<<<< HEAD
def get_movie_frame(movie, frame_idx: int):
    """
    Given a movie and a frame, load the frame from the movie
    """
    if hasattr(movie, "bundle_axes"):
        movie.bundle_axes = ["y", "x"]
        movie_frame = movie.get_frame(frame_idx)
    else:
        movie_frame = movie[frame_idx]
    return np.array(movie_frame, dtype=np.uint16)

# Run segmentation on all frames
masks = []
flows = []
probs = []

print(f"Reading input file {input_file}")

def nd2_seg(end_frame, size):
    reader = ND2Reader
    with reader(input_file) as images:
        if end_frame == -1:
            end_frame = len(images)
        print(f"Running segmentation on {end_frame - start_frame} frames")
        for i in tqdm(
            range(start_frame, end_frame),
            desc="Frames",
            unit="frame",
        ):
            image = get_movie_frame(images, i)

            #image = np.array(image)
            if size is None:
                size, size_style = size_model.eval(image, channels=chan)
                print(f"\nSize estimated as {size} for frame {i}")
                if size > 50:
                    print(
                        f"WARNING: Size estimated as {size}, this is unusually large"
                    )
            # Denoising
            if denoise_p:
                image = denoise_model.eval(image, channels=chan)
            # Speed up with tile=False, uses more memory
            mask, flow, _ = model.eval(
                image,
                diameter=size,
                channels=chan,
                #tile=True, # enabled by default in newer cellpose
                niter=niter,
                flow_threshold=flow_threshold,
            )
            flows.append(flow[0])
            probs.append(flow[2])
            masks.append(mask)

def tif_seg(end_frame, size):
    images = tifffile.imread(input_file)
    print(images.shape)

    if end_frame == -1:
        end_frame = len(images)
    print(f"Running segmentation on {end_frame - start_frame} frames")

    # Run on single core or GPU if available
    # TODO Fix to use minibatches
    for i in tqdm(
        range(start_frame, end_frame),
=======
# Select the file reader
if file_type == "nd2":
    reader = ND2Reader
elif file_type == "tif":
    reader = tifffile.imread

print(f"Reading input file {input_file}")
size = None
with reader(input_file) as images:
    used_images = images[start_frame:end_frame]
    print(
        f"Running segmentation on {len(images[start_frame:end_frame])+1} frames"
    )
    # Run segmentation on all frames
    masks = []
    flows = []
    probs = []
    # Run on single core or GPU if available
    # TODO Fix to use minibatches
    for i, image in tqdm(
        enumerate(used_images),
>>>>>>> 289bddec
        desc="Frames",
        unit="frame",
        total=len(used_images),
    ):
<<<<<<< HEAD
        image = get_movie_frame(images, i)
        image = image[0, :, :]
        #image = np.moveaxis(image, 0, -1)

        #print(image.shape)
        #image = np.array(image)
        if size is None:
            size, size_style = size_model.eval(image, channels=chan)
            print(f"\nSize estimated as {size} for frame {i}")
            if size > 50:
                print(
                    f"WARNING: Size estimated as {size}, this is unusually large"
                )
=======
        # pbar = tqdm(
        #     enumerate(used_images),
        #     desc="Frames",
        #     unit="frame",
        #     total=len(used_images),
        # )
        # for i in range(0, len(used_images), batch_size):
        image = np.array(image)
        print(image.shape)
        # Grab array
        # image = np.array(used_images[i : i + batch_size])
        # Convert axis 0 to a list
        # image = list(image[i, :, :] for i in range(image.shape[0]))
        # image = np.array(image)
        # Size estimation (do once)
        # if size is None:
        size, _ = size_model.eval(image, channels=chan)
        # print(f"Size estimated as {size}")
>>>>>>> 289bddec
        # Denoising
        if denoise_p:
            image = denoise_model.eval(image, channels=chan)
        # Speed up with tile=False, uses more memory
        mask, flow, _ = model.eval(
            image,
            diameter=size,
            channels=chan,
<<<<<<< HEAD
            #tile=True, # enabled by default in newer cellpose
=======
            #tile=True,
>>>>>>> 289bddec
            niter=niter,
            flow_threshold=flow_threshold,
        )
        # for mask_i, flow_i in zip(mask, flow):
        #     masks.append(mask_i)
        #     flows.append(flow_i[0])
        #     probs.append(flow_i[2])
        flows.append(flow[0])
        probs.append(flow[2])
        masks.append(mask)


if file_type == "nd2":
    nd2_seg(end_frame, size)
elif file_type == "tif":
    tif_seg(end_frame, size)

# Stack the masks
masks = np.stack(masks)
# Save the mask
print(f"Saving to {output_file}")
# Coerce to single channel

# Manually save the masks
tifffile.imwrite(output_file, masks)
if debug:
    print("Saving debug files")
    flows = np.stack(flows)
    # Save the flows
    flow_file = output_file + ".flow.tif"
    print(f"Saving flows to {flow_file}")
    tifffile.imwrite(flow_file, flows, bigtiff=True)
    # Save the probs
    prob_file = output_file + ".prob.tif"
    print(f"Saving probs to {prob_file}")
    tifffile.imwrite(prob_file, probs, bigtiff=True)


#
# run_segmentation.py ends here<|MERGE_RESOLUTION|>--- conflicted
+++ resolved
@@ -1,7 +1,7 @@
 # run_segmentation.py --- Run segmentation on a tiff movie
 #
 # Filename: run_segmentation.py
-# Author: Zach Maas
+# Author: Zach Maas and Anton Avramov
 # Created: Tue Nov 14 10:23:24 2023 (-0700)
 #
 #
@@ -10,11 +10,8 @@
 #
 #
 # This file contains code to run cellpose segmentation on a tiff
-<<<<<<< HEAD
-# movie, using our custom finetuned model that's adapted to
-=======
+
 # movie, using our custom fine-tuned model that's adapted to
->>>>>>> 289bddec
 # Synechococcus sp. PCC 7002. This script is adapted to take in
 # a movie, convert the z-stack to single images as required by
 # cellpose, and then run segmentation. Output will then be coerced
@@ -237,7 +234,6 @@
         device=device, model_type="denoise_cyto3"
     )
 
-<<<<<<< HEAD
 def get_movie_frame(movie, frame_idx: int):
     """
     Given a movie and a frame, load the frame from the movie
@@ -305,34 +301,10 @@
     # TODO Fix to use minibatches
     for i in tqdm(
         range(start_frame, end_frame),
-=======
-# Select the file reader
-if file_type == "nd2":
-    reader = ND2Reader
-elif file_type == "tif":
-    reader = tifffile.imread
-
-print(f"Reading input file {input_file}")
-size = None
-with reader(input_file) as images:
-    used_images = images[start_frame:end_frame]
-    print(
-        f"Running segmentation on {len(images[start_frame:end_frame])+1} frames"
-    )
-    # Run segmentation on all frames
-    masks = []
-    flows = []
-    probs = []
-    # Run on single core or GPU if available
-    # TODO Fix to use minibatches
-    for i, image in tqdm(
-        enumerate(used_images),
->>>>>>> 289bddec
         desc="Frames",
         unit="frame",
-        total=len(used_images),
+        total=len(images),
     ):
-<<<<<<< HEAD
         image = get_movie_frame(images, i)
         image = image[0, :, :]
         #image = np.moveaxis(image, 0, -1)
@@ -346,26 +318,6 @@
                 print(
                     f"WARNING: Size estimated as {size}, this is unusually large"
                 )
-=======
-        # pbar = tqdm(
-        #     enumerate(used_images),
-        #     desc="Frames",
-        #     unit="frame",
-        #     total=len(used_images),
-        # )
-        # for i in range(0, len(used_images), batch_size):
-        image = np.array(image)
-        print(image.shape)
-        # Grab array
-        # image = np.array(used_images[i : i + batch_size])
-        # Convert axis 0 to a list
-        # image = list(image[i, :, :] for i in range(image.shape[0]))
-        # image = np.array(image)
-        # Size estimation (do once)
-        # if size is None:
-        size, _ = size_model.eval(image, channels=chan)
-        # print(f"Size estimated as {size}")
->>>>>>> 289bddec
         # Denoising
         if denoise_p:
             image = denoise_model.eval(image, channels=chan)
@@ -374,18 +326,10 @@
             image,
             diameter=size,
             channels=chan,
-<<<<<<< HEAD
             #tile=True, # enabled by default in newer cellpose
-=======
-            #tile=True,
->>>>>>> 289bddec
             niter=niter,
             flow_threshold=flow_threshold,
         )
-        # for mask_i, flow_i in zip(mask, flow):
-        #     masks.append(mask_i)
-        #     flows.append(flow_i[0])
-        #     probs.append(flow_i[2])
         flows.append(flow[0])
         probs.append(flow[2])
         masks.append(mask)
@@ -418,4 +362,4 @@
 
 
 #
-# run_segmentation.py ends here+# run_segmentation.py ends here
